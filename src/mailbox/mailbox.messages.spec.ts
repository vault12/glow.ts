--- conflicted
+++ resolved
@@ -70,16 +70,11 @@
     expect(message.data).toBe('some unencrypted message');
   });
 
-<<<<<<< HEAD
-  it('should reconnect after session expiration timeout', async () => {
-    jest.useFakeTimers();
-=======
   it('should reconnect after token expiration timeout', async () => {
     // using 'modern' breaks the test in Jest 27+ environment
     // See https://jestjs.io/blog/2021/05/25/jest-27#flipping-defaults
     // TODO: fix this
     jest.useFakeTimers('legacy');
->>>>>>> 2610efd5
     await Bob.connectToRelay(testRelayURL);
     const connectSpy = jest.spyOn(Bob, 'connectToRelay');
 
